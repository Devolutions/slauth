--- conflicted
+++ resolved
@@ -1,9 +1,6 @@
-<<<<<<< HEAD
 use http::Uri;
-=======
+use serde_derive::*;
 use std::collections::HashMap;
->>>>>>> d5982a00
-use serde_derive::*;
 
 #[derive(Serialize, Deserialize, Clone, Debug, Eq, PartialEq)]
 #[serde(rename = "publicKey", rename_all = "camelCase")]
@@ -223,7 +220,40 @@
     Supported,
 }
 
-<<<<<<< HEAD
+#[derive(Serialize, Deserialize, Clone, Debug, Default, Eq, PartialEq)]
+#[serde(rename_all = "camelCase")]
+pub struct Extensions {
+    #[serde(skip_serializing_if = "Option::is_none")]
+    pub prf: Option<PrfExtension>,
+}
+
+impl Extensions {
+    pub fn is_empty(&self) -> bool {
+        self.prf.is_none()
+    }
+}
+
+// https://w3c.github.io/webauthn/#dictdef-authenticationextensionsprfinputs
+#[derive(Serialize, Deserialize, Clone, Debug, Eq, PartialEq)]
+#[serde(rename_all = "camelCase")]
+pub struct PrfExtension {
+    #[serde(default, skip_serializing_if = "Option::is_none")]
+    pub eval: Option<AuthenticationExtensionsPRFValues>,
+
+    // Only supported in authentication, not creation
+    #[serde(default, skip_serializing_if = "HashMap::is_empty")]
+    pub eval_by_credential: HashMap<String, AuthenticationExtensionsPRFValues>,
+}
+
+// https://w3c.github.io/webauthn/#dictdef-authenticationextensionsprfvalues
+#[derive(Serialize, Deserialize, Clone, Debug, Eq, PartialEq)]
+#[serde(rename_all = "camelCase")]
+pub struct AuthenticationExtensionsPRFValues {
+    pub first: Vec<u8>,
+    #[serde(default, skip_serializing_if = "Option::is_none")]
+    pub second: Option<Vec<u8>>,
+}
+
 pub fn get_default_rp_id(origin: &str) -> String {
     origin
         .parse::<Uri>()
@@ -240,38 +270,4 @@
     assert_eq!(get_default_rp_id("http://login.example.com"), "login.example.com");
     assert_eq!(get_default_rp_id("login.example.com:1337"), "login.example.com");
     assert_eq!(get_default_rp_id("login.example.com"), "login.example.com");
-=======
-#[derive(Serialize, Deserialize, Clone, Debug, Default, Eq, PartialEq)]
-#[serde(rename_all = "camelCase")]
-pub struct Extensions {
-    #[serde(skip_serializing_if = "Option::is_none")]
-    pub prf: Option<PrfExtension>,
-}
-
-impl Extensions {
-    pub fn is_empty(&self) -> bool {
-        self.prf.is_none()
-    }
-}
-
-// https://w3c.github.io/webauthn/#dictdef-authenticationextensionsprfinputs
-#[derive(Serialize, Deserialize, Clone, Debug, Eq, PartialEq)]
-#[serde(rename_all = "camelCase")]
-pub struct PrfExtension {
-    #[serde(default, skip_serializing_if = "Option::is_none")]
-    pub eval: Option<AuthenticationExtensionsPRFValues>,
-
-    // Only supported in authentication, not creation
-    #[serde(default, skip_serializing_if = "HashMap::is_empty")]
-    pub eval_by_credential: HashMap<String, AuthenticationExtensionsPRFValues>,
-}
-
-// https://w3c.github.io/webauthn/#dictdef-authenticationextensionsprfvalues
-#[derive(Serialize, Deserialize, Clone, Debug, Eq, PartialEq)]
-#[serde(rename_all = "camelCase")]
-pub struct AuthenticationExtensionsPRFValues {
-    pub first: Vec<u8>,
-    #[serde(default, skip_serializing_if = "Option::is_none")]
-    pub second: Option<Vec<u8>>,
->>>>>>> d5982a00
 }